--- conflicted
+++ resolved
@@ -113,12 +113,8 @@
 
 
 def _install():
-<<<<<<< HEAD
-    from .ggml.llamacpp import LlamaCppChatModel, LlamaCppModel
+    from .llama_cpp.core import LlamaCppChatModel, LlamaCppModel
     from .mindie.core import MindIEChatModel
-=======
-    from .llama_cpp.core import LlamaCppChatModel, LlamaCppModel
->>>>>>> eb9a4eac
     from .mlx.core import MLXChatModel, MLXModel
     from .sglang.core import SGLANGChatModel, SGLANGModel
     from .transformers.chatglm import ChatglmPytorchChatModel
@@ -151,12 +147,8 @@
         ]
     )
     SGLANG_CLASSES.extend([SGLANGModel, SGLANGChatModel])
-<<<<<<< HEAD
-    VLLM_CLASSES.extend([VLLMModel, VLLMChatModel])
+    VLLM_CLASSES.extend([VLLMModel, VLLMChatModel, VLLMVisionModel])
     MINDIE_CLASSES.extend([MindIEChatModel])
-=======
-    VLLM_CLASSES.extend([VLLMModel, VLLMChatModel, VLLMVisionModel])
->>>>>>> eb9a4eac
     MLX_CLASSES.extend([MLXModel, MLXChatModel])
     TRANSFORMERS_CLASSES.extend(
         [
