--- conflicted
+++ resolved
@@ -177,13 +177,9 @@
         request_limits: Optional[int] = None,
     ):
         super().__init__()
-<<<<<<< HEAD
         from ..model.llm.mindie.core import MindIEModel
-        from ..model.llm.pytorch.core import PytorchModel
-=======
         from ..model.llm.sglang.core import SGLANGModel
         from ..model.llm.transformers.core import PytorchModel
->>>>>>> eb9a4eac
         from ..model.llm.vllm.core import VLLMModel
 
         self._worker_address = worker_address
@@ -197,11 +193,9 @@
         self._current_generator = lambda: None
         self._lock = (
             None
-<<<<<<< HEAD
-            if isinstance(self._model, (PytorchModel, VLLMModel, MindIEModel))
-=======
-            if isinstance(self._model, (PytorchModel, VLLMModel, SGLANGModel))
->>>>>>> eb9a4eac
+            if isinstance(
+                self._model, (PytorchModel, VLLMModel, SGLANGModel, MindIEModel)
+            )
             else asyncio.locks.Lock()
         )
         self._worker_ref = None
